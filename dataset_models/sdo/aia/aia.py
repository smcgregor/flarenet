import os
import numpy as np
from datetime import timedelta, datetime
import random
import math
import dataset_models.dataset
from operator import div, sub
<<<<<<< HEAD
import feather
=======
>>>>>>> 21ef56de

class AIA(dataset_models.dataset.Dataset):
    """
    A class for managing the download
    and interface of the AIA data.
    """

    def __init__(self,
                 samples_per_step=32,
                 dependent_variable="flux delta",
                 lag="01hr",
                 catch="24hr",
                 aia_image_count=2,
                 side_channels=["true_value", "current_goes", "hand_tailored"]):
        """
        Get a directory listing of the AIA data and load all the filenames
        into memory. We will loop over these filenames while training or
        evaluating the network.
        @param dependent_variable {enum} The valid values for this
        enumerated type are 'flux delta', which indicates we are concerned
        with predicting the change in x-ray flux through time, or
        'forecast' which is concerned with predicting the total x-ray flux
        output at the next time step.
        @param lag {str} the amount of time lag until we start making forecasts. 
        "00min","12min","24min","36min","01hr","24hr"
        @param catch {str} the time over which we find the maximum x-ray flux value.
        "12min","24min","36min","01hr","24hr"
        @param aia_image_count {int} The number of images from AIA to concatenate together to
        form a single image. The minimum value is currently 1 and the maximum value is defined
        by your hardware.
        @param side_channels {list[str]} A list of the side channels to include in
        the independent variable list. These currently include the currently measured GOES
        reading for x-ray flux, and a complete set of hand tailored features applied in earlier
        works.
        """
        super(AIA, self).__init__()
        
        self.samples_per_step = samples_per_step  # Batch size
        self.dependent_variable = dependent_variable # Target forecast

        self._initialize_side_channels(side_channels)
<<<<<<< HEAD
        self.y_filepath = self.config["aia_path"] + "y/All_Ys_" + lag + "Delay_" + catch + "Max.csv"
=======
        self.y_filepath = self.config["aia_path"] + "y/Y_GOES_XRAY_201401_201406_" + lag + "DELAY_" + catch + "MAX.csv"
>>>>>>> 21ef56de

        # Dimensions
        self.input_width = 1024
        self.input_height = 1024
        self.input_channels = 8

        # Standardize the random number generator to consistent shuffles
        random.seed(0)

        # Ensure the dataset is downloaded
        assert(self.is_downloaded())
        self.training_directory = self.config["aia_path"] + "training/"
        self.validation_directory = self.config["aia_path"] + "validation/"
        self.train_files = os.listdir(self.training_directory)
        self.validation_files = os.listdir(self.validation_directory)

        # The number of image timesteps to include as the independent variable
        self.aia_image_count = aia_image_count

        # Load the y variables into memory
        self.y_dict = {}
        with open(self.y_filepath, "rb") as f:
            f.readline()
            for line in f:
                split_y = line.split(",")
                cur_y = float(split_y[1])
                self.y_dict[split_y[0]] = cur_y
        self._clean_data()

    def get_dimensions(self):
        """
        Helper function returning the dimensions of the inputs.
        """
        return (self.input_width, self.input_height, self.input_channels)

    def get_validation_step_count(self):
        """
        Return the current count of valid validation samples. The number changes based
        on when data is available and other factors.
        """
        return len(self.validation_files)

    def get_validation_data(self):
        """
        Load samples for validation dataset. This will load the entire validation dataset
        into memory. If you have a very large validation dataset you should likely
        refactor this to be a data generator that will stage the data into memory incrementally.
        """
        data_y = []
        data_x = []
        for f in self.validation_files:
            sample = self._get_x_data(f, self.validation_directory, aia_image_count=self.aia_image_count)
            self._sample_append(data_x, sample)
            data_y.append(self._get_y(f))
        return self._finalize_dataset(data_x, data_y)

    def training_generator(self):
        """
        Generate samples for training by selecting a random subsample of
        files located in the training directory. The training data will
        then be collected with the additional timesteps of images
        and side channel information.
        """
        files = self.train_files
        directory = self.training_directory
        data_y = []
        data_x = []
        i = 0
        while 1:
            f = files[i]
            i += 1
            sample = self._get_x_data(f, directory, aia_image_count=self.aia_image_count)
            self._sample_append(data_x, sample)
            data_y.append(self._get_y(f))

            if i == len(files):
                i = 0
                random.shuffle(files)

            if self.samples_per_step == len(data_x[0]):
                yield self._finalize_dataset(data_x, data_y)
                data_x = []
                data_y = []

    def examine_weights(self, network_model_path):
        """
        Print the weights of the network.
        """
        from keras.models import load_model
        from dataset_models.sdo.aia.layers import LogWhiten

        custom_objects = {"LogWhiten": LogWhiten}
        model = load_model(network_model_path,
                           custom_objects=custom_objects)
        for layer in model.layers:
            weights = layer.get_weights() # list of numpy arrays
            print weights

    def evaluate_network(self, network_model_path):
        """
        Generate a CSV file with the true and the predicted values for
        x-ray flux.
        """
        from keras.models import load_model
        from dataset_models.sdo.aia.layers import LogWhiten

        custom_objects = {"LogWhiten": LogWhiten}
        model = load_model(network_model_path,
                           custom_objects=custom_objects)

        def save_performance(file_names, file_path, outfile_path):
            """
            Evaluate the files with the model and output them
            @param files {list[string]}
            @param outfile_path {string}
            """
            x_predictions = {}
            for filename in file_names:
                data_x = []
                data_y = []
                sample = self._get_x_data(filename, file_path, aia_image_count=self.aia_image_count)
                self._sample_append(data_x, sample)
                data_y.append(-999999999999.0)
                prediction = model.predict(self._finalize_dataset(data_x, data_y)[0], verbose=0)
                x_predictions[filename] = [prediction, self._get_flux_delta(filename), self._get_flux(filename), self._get_prior_y(filename)]

            with open(outfile_path, "w") as out:
                out.write("datetime, prediction, true y delta, true y, true prior y\n")
                keys = list(x_predictions)
                keys = sorted(keys)
                for key in keys:
                    cur = x_predictions[key]
                    out.write(key + "," + str(cur[0][0][0]) + "," + str(cur[1]) + "," + str(cur[2]) + "," + str(cur[3]) + "\n")

        save_performance(self.train_files[0::100], self.training_directory, network_model_path + ".training.performance")
        save_performance(self.validation_files, self.validation_directory, network_model_path + ".validation.performance")
        print "#########"
        print "performance data has been saved to the following locations"
        print network_model_path + ".training.performance"
        print network_model_path + ".validation.performance"
        print "#########"

    def download_dataset(self):
        """
        Download the datasets expected by this data adapter to the directory
        specified by the config.yml file.
        """
        raise NotImplementedError

    def is_downloaded(self):
        """
        Determine whether the AIA dataset has been downloaded.
        """
        if not os.path.isdir(self.config["aia_path"]):
            print("WARNING: the data directory specified in config.yml does not exist")
            return False
        if not os.path.isdir(self.config["aia_path"] + "validation"):
            print("WARNING: you have no validation folder")
            print("place these data into " + self.config["aia_path"] + "validation")
            return False
        if not os.path.isdir(self.config["aia_path"] + "training"):
            print("WARNING: you have no training folder")
            print("place these data into " + self.config["aia_path"] + "training")
            return False
        if not os.path.isdir(self.config["aia_path"] + "y"):
            print("WARNING: you have no dependent variable folder")
            print("place these data into " + self.config["aia_path"] + "y")
            return False

        return True # todo: update these files

        if not os.path.isfile(self.config["aia_path"] + "y/Y_GOES_XRAY_201401_201406_00minDELAY_01hrMAX.csv"):
            print("WARNING: you have no results datasets")
            print("place these data into " + self.config["aia_path"] + "y")
            return False
        if not os.path.isfile(self.config["aia_path"] + "training/AIA20140617_2136_08chnls.dat"):
            print("WARNING: you have no independent variable training dataset")
            print("place these data into " + self.config["aia_path"] + "training")
            return False
        if not os.path.isfile(self.config["aia_path"] + "validation/AIA20140308_1400_08chnls.dat"):
            print("WARNING: you have no independent variable validation dataset")
            print("place these data into " + self.config["aia_path"] + "validation")
            return False
        return True

    def get_side_channel_length(self):
        """
        Get the length of the side channel information.
        """
        length = 0
        if "hand_tailored" in self.side_channels:
            length += 25
        if "true_value" in self.side_channels:
            length += 1
        if "current_goes" in self.side_channels:
            length += 1
        return length

    def _initialize_side_channels(self, side_channels):
        """
        Setup the side channels for the network.
        """
        self.side_channels = side_channels
        self.side_channel_filepath = self.config["aia_path"] + "side_channel/HMI_features_201401_201406_sorted.csv"
        self.side_channel_dict = {}
        if "hand_tailored" not in self.side_channels:
            return
        with open(self.side_channel_filepath, "rb") as f:
            side_channel_means = [
                3.70E+31,
                3.77E+27,
                1.34E+17,
                3.70E+31,
                3.25E+16,
                2.64E+26,
                1.24E+07,
                1.23E+08,
                5.26E+04,
                4.11E+05,
                9.26E+05,
                1.20E+06,
                4.12E+06,
                4.17E+06,
                1.84E+06,
                4.57E+30,
                -4.57E+32,
                6.37E+02,
                3.79E+14,
                -3.92E+07,
                2.06E+06,
                -1.52E+06,
                -6.30E+03,
                -7.78E+02,
                6.12E+01,
            ]
            side_channel_std_dev = [
                1.70E+31,
                2.27E+27,
                3.69E+16,
                1.70E+31,
                9.03E+15,
                1.59E+26,
                7.43E+06,
                7.39E+07,
                3.16E+04,
                2.47E+05,
                5.60E+05,
                7.23E+05,
                2.49E+06,
                2.52E+06,
                1.11E+06,
                2.89E+30,
                3.65E+33,
                1.44E+03,
                2.28E+14,
                2.36E+07,
                1.20E+06,
                7.23E+05,
                3.81E+03,
                4.75E+02,
                3.72E+01
            ]
            def clean(elem):
                if math.isinf(elem) or math.isnan(elem):
                    return 0.0
                else:
                    return elem
            for line in f:
                split_sc = line.split(",")
                split_sc[1:] = map(float, split_sc[1:])
                split_sc[1:] = map(sub, split_sc[1:], side_channel_means)
                split_sc[1:] = map(div, split_sc[1:], side_channel_std_dev)
                split_sc[1:] = map(clean, split_sc[1:])
                self.side_channel_dict[split_sc[0][:8]] = split_sc[1:]

    def _finalize_dataset(self, data_x, data_y):
        """
        Reshape the dataset to be appropriate for training and validation.
        """
        for index in range(0, self.aia_image_count):
            data_x[index] = np.reshape(data_x[index], (len(data_x[index]), self.input_width, self.input_height, self.input_channels)).astype('float32')
        assert len(self.side_channels) < 2, "You need to fix this for arbitrary side channel selection"
        if "current_goes" in self.side_channels:
            data_x[-1] = np.reshape(data_x[-1], (len(data_x[-1]), 1)).astype('float32')
        if "true_value" in self.side_channels:
            data_x[-1] = np.reshape(data_x[-1], (len(data_x[-1]), 1)).astype('float32')
        if "hand_tailored" in self.side_channels:
            data_x[-1] = np.reshape(data_x[-1], (len(data_x[-1]), len(data_x[-1][0]))).astype('float32')
        ret_y = np.reshape(data_y, (len(data_y)))
        return (data_x, ret_y)

    def _sample_append(self, data_x, sample):
        """
        Append a sample to the current dataset.
        """
        if not data_x:
            for _ in sample:
                data_x.append([])
        for idx, part in enumerate(sample):
            data_x[idx].append(sample[idx])
        return

    def _get_flux_delta(self, filename):
        """
        Return the change in the flux value from the last time step to this one.
        """
        k = filename[3:11] + filename[11:16]
        future = self.y_dict[k]
        current = self._get_prior_y(filename)
        delta = future - current
        return delta

    def _get_flux(self, filename):
        """
        Return the flux value for the current time step.
        """
        length = len(filename)
        assert(length == 38 or length == 44)
        if length == 44:
            k = filename[9:17] + filename[17:22]
        else:
            k = filename[3:11] + filename[11:16]
        future = self.y_dict[k]
        return future

    def _get_y(self, filename):
        """
        Get the true forecast result for the current filename.
        """
        if self.dependent_variable == "flux delta":
            return self._get_flux_delta(filename)
        elif self.dependent_variable == "forecast":
            return self._get_flux(filename)
        else:
            assert False # There are currently no other valid dependent variables
            return None

    def _get_prior_timestep_string(self, filename):
        """
        Get the filename of the previous timestep
        """
        datetime_format = '%Y%m%d_%H%M'
        datetime_object = datetime.strptime(filename[3:11] + filename[11:16], datetime_format)
        td = timedelta(minutes=-12)
        prior_datetime_object = datetime_object + td
        prior_datetime_string = datetime.strftime(prior_datetime_object, datetime_format)
        return prior_datetime_string

    def _get_prior_x_filename(self, filename):
        identifier = self._get_prior_timestep_string(filename)
        return "AIA" + identifier + "_08chnls.dat"

    def _get_prior_y(self, filename):
        """
        Get the y value for the prior time step. This will
        generally be used so we can capture the delta in the
        prediction value. We also feed it into the neural network
        as side information.
        """
        assert False
        prior_datetime_string = self._get_prior_timestep_string(filename)
        return self.y_prior_dict[prior_datetime_string]

    def _clean_data(self):
        """
        Remove all samples that lack the required y value.
        """
        starting_training_count = len(self.train_files)
        starting_validation_count = len(self.validation_files)
        def filter_closure(training):
            def filter_files(filename):
                try:
                    if self.aia_image_count > 1:
                        prior_x_file = self._get_prior_x_filename(filename)
                        if prior_x_file not in self.train_files:
                            return False
                    self._get_y(filename)
                    if len(self.side_channels) > 0:
                       self._get_side_channel_data(filename)
                    prior_x_file = self._get_prior_x_filename(filename)
                except (KeyError, ValueError) as e:
                    return False
                return True
            return filter_files
        self.train_files = filter(filter_closure(True), self.train_files)
        self.validation_files = filter(filter_closure(False), self.validation_files)
        print "Training " + str(starting_training_count) + "-> " + str(len(self.train_files))
        print "Validation " + str(starting_validation_count) + "-> " + str(len(self.validation_files))

    def _get_aia_image(self, filename, directory, previous=0):
        """
        Get the requested AIA image, or an image from a previous
        step as indicated by the previous parameter.
        @param filename {str} The name of the current AIA image.
        @param directory {str} The path to the directory where the image will be located.
        @param previous {int} How many steps back we will look for an image.
        Note: it is currently your responsibility to have the clean_data()
        function prevent requests to this function for data that does not
        exist.
        todo: improve this function. It will always be called many times in successesion so it isn't
              necessary to keep finding older files by walking back through the history.
        """
        assert previous >= 0, "previous should be a non-negative integer, it is currently " + previous
        assert previous < 100, "previous should not be a very large integer, it is currently " + previous
        if previous == 0:
            data = feather.read_dataframe(directory + filename)
            return data.values
        while True:
            previous_filename = self._get_prior_x_filename(filename)
            previous -= 1
            if previous == 0:
                data = feather.read_dataframe(directory + previous_filename)
                return data.values

    def _get_hand_tailored_side_channel_data(self, filename):
        """
        Get the vector of side channel information that summarizes the magnetogram.
        """
        return self.side_channel_dict[filename[3:11]]

    def _get_hand_tailored_side_channel_data(self, filename):
        """
        Get the vector of side channel information that summarizes the magnetogram.
        """
        return self.side_channel_dict[filename[3:11]]

    def _get_side_channel_data(self, filename):
        """
        Get the side channel information defined for the current filename.
        todo: this function has slightly different semantics than the other
              data accessor. It decided what to return based on an instance
              variable instead of a parameter. I should standardize.
        """
        if "true_value" in self.side_channels:
            return np.array([self._get_y(filename)])
        if "current_goes" in self.side_channels:
            return np.array([self._get_prior_y(filename)])
        if "hand_tailored" in self.side_channels:
            return np.array(self._get_hand_tailored_side_channel_data(filename))

    def _get_x_data(self, filename, directory, aia_image_count=2):
        """
        Get the list of data associated with the sample filename.
        @param filename {string} The name of the file which we are currently sampling.
        @param directory {string} The location in which we will look for the file.
        @param aia_image_count {int} The total number of timestep images to be composited.
        @param current_data {list} The data that we will append to.
        """
        current_data = []
        for index in range(0, aia_image_count):
            if index == 1:
                directory = self.training_directory
            current_data.append(self._get_aia_image(filename, directory, previous=index))
        if self.side_channels:
            data_x_side_channel_sample = self._get_side_channel_data(filename)
            current_data.append(data_x_side_channel_sample)
        return current_data<|MERGE_RESOLUTION|>--- conflicted
+++ resolved
@@ -5,10 +5,8 @@
 import math
 import dataset_models.dataset
 from operator import div, sub
-<<<<<<< HEAD
 import feather
-=======
->>>>>>> 21ef56de
+
 
 class AIA(dataset_models.dataset.Dataset):
     """
@@ -50,11 +48,8 @@
         self.dependent_variable = dependent_variable # Target forecast
 
         self._initialize_side_channels(side_channels)
-<<<<<<< HEAD
         self.y_filepath = self.config["aia_path"] + "y/All_Ys_" + lag + "Delay_" + catch + "Max.csv"
-=======
-        self.y_filepath = self.config["aia_path"] + "y/Y_GOES_XRAY_201401_201406_" + lag + "DELAY_" + catch + "MAX.csv"
->>>>>>> 21ef56de
+
 
         # Dimensions
         self.input_width = 1024
